--- conflicted
+++ resolved
@@ -176,12 +176,6 @@
 		packagesconfig.Name:   {packagesconfig.NewDefault},
 		packageslockjson.Name: {packageslockjson.NewDefault},
 	}
-<<<<<<< HEAD
-	// PHP extractors.
-	PHP = InitMap{composerlock.Name: {composerlock.New}}
-	// Swift extractors.
-	Swift = InitMap{
-=======
 	// Dotnet (.NET) artifact extractors.
 	DotnetArtifact = InitMap{
 		dotnetpe.Name: {dotnetpe.NewDefault},
@@ -190,21 +184,15 @@
 	PHPSource = InitMap{composerlock.Name: {composerlock.New}}
 	// Swift source extractors.
 	SwiftSource = InitMap{
->>>>>>> df17136c
 		packageresolved.Name: {packageresolved.NewDefault},
 		podfilelock.Name:     {podfilelock.NewDefault},
 	}
 
-<<<<<<< HEAD
 	// Containers extractors.
 	Containers = InitMap{
 		containerd.Name: {containerd.NewDefault},
 		podman.Name:     {podman.NewDefault},
 	}
-=======
-	// Container extractors.
-	Containers = InitMap{containerd.Name: {containerd.NewDefault}} // Wordpress extractors.
->>>>>>> df17136c
 
 	// OS extractors.
 	OS = InitMap{

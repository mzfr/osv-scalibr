// Copyright 2025 Google LLC
//
// Licensed under the Apache License, Version 2.0 (the "License");
// you may not use this file except in compliance with the License.
// You may obtain a copy of the License at
//
//      http://www.apache.org/licenses/LICENSE-2.0
//
// Unless required by applicable law or agreed to in writing, software
// distributed under the License is distributed on an "AS IS" BASIS,
// WITHOUT WARRANTIES OR CONDITIONS OF ANY KIND, either express or implied.
// See the License for the specific language governing permissions and
// limitations under the License.

// Package semantic provides version parsing and comparison for various ecosystems,
// matching the native versioning rules of each ecosystem.
package semantic

import (
	"errors"
	"fmt"
)

// ErrUnsupportedEcosystem is returned for unsupported ecosystems.
var ErrUnsupportedEcosystem = errors.New("unsupported ecosystem")

// ErrInvalidVersion is returned for malformed version strings.
var ErrInvalidVersion = errors.New("invalid version")

// MustParse is like Parse but panics if the ecosystem is not supported.
func MustParse(str string, ecosystem string) Version {
	v, err := Parse(str, ecosystem)

	if err != nil {
		panic(err)
	}

	return v
}

// Parse attempts to parse the given string as a version for the specified ecosystem,
// returning an ErrUnsupportedEcosystem error if the ecosystem is not supported.
func Parse(str string, ecosystem string) (Version, error) {
	// TODO(#457): support more ecosystems
	switch ecosystem {
	case "AlmaLinux":
		return parseRedHatVersion(str), nil
	case "Alpaquita":
		return parseAlpineVersion(str)
	case "Alpine":
		return parseAlpineVersion(str)
	case "Bitnami":
		return parseSemverVersion(str), nil
	case "Bioconductor":
		return parseSemverVersion(str), nil
	case "Chainguard":
		return parseAlpineVersion(str)
	case "ConanCenter":
		return parseSemverVersion(str), nil
	case "CRAN":
		return parseCRANVersion(str), nil
	case "crates.io":
		return parseSemverVersion(str), nil
	case "Debian":
		return parseDebianVersion(str)
	case "Go":
		return parseSemverVersion(str), nil
	case "Hex":
		return parseSemverVersion(str), nil
<<<<<<< HEAD
	case "Hackage":
		return parseHackageVersion(str)
=======
	case "Mageia":
		return parseRedHatVersion(str), nil
>>>>>>> 58e0b537
	case "Maven":
		return parseMavenVersion(str), nil
	case "MinimOS":
		return parseAlpineVersion(str)
	case "npm":
		return parseSemverVersion(str), nil
	case "NuGet":
		return parseNuGetVersion(str), nil
	case "openEuler":
		return parseRedHatVersion(str), nil
	case "openSUSE":
		return parseRedHatVersion(str), nil
	case "Packagist":
		return parsePackagistVersion(str), nil
	case "Pub":
		return parseSemverVersion(str), nil
	case "PyPI":
		return parsePyPIVersion(str)
	case "Red Hat":
		return parseRedHatVersion(str), nil
	case "Rocky Linux":
		return parseRedHatVersion(str), nil
	case "RubyGems":
		return parseRubyGemsVersion(str), nil
	case "SUSE":
		return parseRedHatVersion(str), nil
	case "SwiftURL":
		return parseSemverVersion(str), nil
	case "Ubuntu":
		return parseDebianVersion(str)
	case "Wolfi":
		return parseAlpineVersion(str)
	}

	return nil, fmt.Errorf("%w %s", ErrUnsupportedEcosystem, ecosystem)
}<|MERGE_RESOLUTION|>--- conflicted
+++ resolved
@@ -65,15 +65,12 @@
 		return parseDebianVersion(str)
 	case "Go":
 		return parseSemverVersion(str), nil
+	case "Hackage":
+		return parseHackageVersion(str)
 	case "Hex":
 		return parseSemverVersion(str), nil
-<<<<<<< HEAD
-	case "Hackage":
-		return parseHackageVersion(str)
-=======
 	case "Mageia":
 		return parseRedHatVersion(str), nil
->>>>>>> 58e0b537
 	case "Maven":
 		return parseMavenVersion(str), nil
 	case "MinimOS":

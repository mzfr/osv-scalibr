--- conflicted
+++ resolved
@@ -540,7 +540,6 @@
 				InstalledTimestamp:   m.InstalledTimestamp,
 			},
 		}
-<<<<<<< HEAD
 	case *podman.Metadata:
 		exposedPorts := map[uint32]*spb.Protocol{}
 		for p, protocols := range m.ExposedPorts {
@@ -556,7 +555,8 @@
 				Status:       m.Status,
 				ExitCode:     m.ExitCode,
 				Exited:       m.Exited,
-=======
+			},
+		}
 	case *docker.Metadata:
 		ports := make([]*spb.DockerPort, 0, len(m.Ports))
 		for _, p := range m.Ports {
@@ -573,7 +573,6 @@
 				ImageDigest: m.ImageDigest,
 				Id:          m.ID,
 				Ports:       ports,
->>>>>>> 646fda70
 			},
 		}
 	}

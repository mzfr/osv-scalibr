--- conflicted
+++ resolved
@@ -793,7 +793,6 @@
 		},
 	}
 
-<<<<<<< HEAD
 	podmanPackage := &extractor.Package{
 		Name:    "docker.io/redis",
 		Version: "a8036f14f15ead9517115576fb4462894a000620c2be556410f6c24afb8a482b",
@@ -825,7 +824,7 @@
 			},
 		},
 		Extractor: "containers/podman",
-=======
+	}
 	dockerPackage := &extractor.Package{
 		Name:    "redis",
 		Version: "sha256:a8036f14f15ead9517115576fb4462894a000620c2be556410f6c24afb8a482b",
@@ -852,7 +851,6 @@
 			},
 		},
 		Extractor: "containers/docker",
->>>>>>> 646fda70
 	}
 
 	testCases := []struct {
@@ -1241,11 +1239,7 @@
 			excludeForOS: []string{"windows", "darwin"},
 		},
 		{
-<<<<<<< HEAD
-			desc: "Successful podman runtime scan linux-only",
-=======
 			desc: "Successful docker scan",
->>>>>>> 646fda70
 			res: &scalibr.ScanResult{
 				Version:   "1.0.0",
 				StartTime: startTime,
@@ -1259,11 +1253,7 @@
 					},
 				},
 				Inventory: inventory.Inventory{
-<<<<<<< HEAD
-					Packages: []*extractor.Package{podmanPackage},
-=======
 					Packages: []*extractor.Package{dockerPackage},
->>>>>>> 646fda70
 				},
 			},
 			want: &spb.ScanResult{
@@ -1279,18 +1269,47 @@
 					},
 				},
 				Inventory: &spb.Inventory{
-<<<<<<< HEAD
+					Packages: []*spb.Package{dockerPackageProto},
+					Findings: []*spb.Finding{},
+				},
+			},
+		},
+		{
+			desc: "Successful podman runtime scan linux-only",
+			res: &scalibr.ScanResult{
+				Version:   "1.0.0",
+				StartTime: startTime,
+				EndTime:   endTime,
+				Status:    success,
+				PluginStatus: []*plugin.Status{
+					{
+						Name:    "ext",
+						Version: 2,
+						Status:  success,
+					},
+				},
+				Inventory: inventory.Inventory{
+					Packages: []*extractor.Package{podmanPackage},
+				},
+			},
+			want: &spb.ScanResult{
+				Version:   "1.0.0",
+				StartTime: timestamppb.New(startTime),
+				EndTime:   timestamppb.New(endTime),
+				Status:    successProto,
+				PluginStatus: []*spb.PluginStatus{
+					{
+						Name:    "ext",
+						Version: 2,
+						Status:  successProto,
+					},
+				},
+				Inventory: &spb.Inventory{
 					Packages: []*spb.Package{podmanPackageProto},
 					Findings: []*spb.Finding{},
 				},
 			},
 			excludeForOS: []string{"windows", "darwin"},
-=======
-					Packages: []*spb.Package{dockerPackageProto},
-					Findings: []*spb.Finding{},
-				},
-			},
->>>>>>> 646fda70
 		},
 		{
 			desc: "no package target, still works",
